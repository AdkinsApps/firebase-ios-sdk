--- conflicted
+++ resolved
@@ -33,11 +33,7 @@
 
 GIT
   remote: https://github.com/CocoaPods/Xcodeproj.git
-<<<<<<< HEAD
-  revision: 2bc4222ff4664386363cda25c56d2b54c20d565e
-=======
   revision: 47492ac78703be3e44d2bcc0c2343dcfa92d26f4
->>>>>>> 0074c79b
   specs:
     xcodeproj (1.8.0)
       CFPropertyList (>= 2.3.3, < 4.0)
@@ -45,15 +41,12 @@
       claide (>= 1.0.2, < 2.0)
       colored2 (~> 3.1)
       nanaimo (~> 0.2.6)
-<<<<<<< HEAD
 
 GIT
   remote: https://github.com/square/cocoapods-generate
   revision: 46c337129ad97e52049f673e801fe56361660aa9
   specs:
     cocoapods-generate (1.3.1)
-=======
->>>>>>> 0074c79b
 
 GEM
   remote: https://rubygems.org/
@@ -104,8 +97,4 @@
   xcodeproj!
 
 BUNDLED WITH
-<<<<<<< HEAD
-   1.17.2
-=======
-   1.16.6
->>>>>>> 0074c79b
+   1.16.6