--- conflicted
+++ resolved
@@ -61,14 +61,11 @@
   }
 
  private:
-<<<<<<< HEAD
   static std::string test_certificate_path_;
 
-  // PORTING NOTE: this function is called `AddMetadata` in Web client.
-=======
->>>>>>> bbfe0bff
   std::unique_ptr<grpc::ClientContext> CreateContext(
       absl::string_view token) const;
+  std::shared_ptr<grpc::Channel> CreateChannel() const;
   void EnsureActiveStub();
 
   const core::DatabaseInfo* database_info_ = nullptr;
