/*
 * Copyright 2018 Google
 *
 * Licensed under the Apache License, Version 2.0 (the "License");
 * you may not use this file except in compliance with the License.
 * You may obtain a copy of the License at
 *
 *      http://www.apache.org/licenses/LICENSE-2.0
 *
 * Unless required by applicable law or agreed to in writing, software
 * distributed under the License is distributed on an "AS IS" BASIS,
 * WITHOUT WARRANTIES OR CONDITIONS OF ANY KIND, either express or implied.
 * See the License for the specific language governing permissions and
 * limitations under the License.
 */

/* Most tests use libprotobuf to create the bytes used for testing the
 * serializer. (Previously, protoc was used, but that meant that the bytes were
 * generated ahead of time and just copy+paste'd into the test suite, leading to
 * a lot of magic.) Also note that bytes are no longer compared in any of the
 * tests. Instead, we ensure that encoding with our serializer and decoding with
 * libprotobuf (and vice versa) yield the same results.
 *
 * libprotobuf is only used in the test suite, and should never be present in
 * the production code.
 */

#include "Firestore/core/src/firebase/firestore/remote/serializer.h"

#include <pb.h>
#include <pb_encode.h>
#include <functional>
#include <limits>
#include <utility>
#include <vector>

#include "Firestore/Protos/cpp/google/firestore/v1/document.pb.h"
#include "Firestore/Protos/cpp/google/firestore/v1/firestore.pb.h"
#include "Firestore/core/include/firebase/firestore/firestore_errors.h"
#include "Firestore/core/include/firebase/firestore/timestamp.h"
#include "Firestore/core/src/firebase/firestore/core/bound.h"
#include "Firestore/core/src/firebase/firestore/model/field_path.h"
#include "Firestore/core/src/firebase/firestore/model/field_value.h"
#include "Firestore/core/src/firebase/firestore/model/set_mutation.h"
#include "Firestore/core/src/firebase/firestore/model/snapshot_version.h"
#include "Firestore/core/src/firebase/firestore/nanopb/reader.h"
#include "Firestore/core/src/firebase/firestore/nanopb/writer.h"
#include "Firestore/core/src/firebase/firestore/timestamp_internal.h"
#include "Firestore/core/src/firebase/firestore/util/status.h"
#include "Firestore/core/src/firebase/firestore/util/statusor.h"
#include "Firestore/core/test/firebase/firestore/nanopb/nanopb_testing.h"
#include "Firestore/core/test/firebase/firestore/testutil/testutil.h"
#include "Firestore/core/test/firebase/firestore/util/status_testing.h"
#include "absl/strings/string_view.h"
#include "absl/types/optional.h"
#include "google/protobuf/stubs/common.h"
#include "google/protobuf/util/message_differencer.h"
#include "gtest/gtest.h"

namespace firebase {
namespace firestore {
namespace remote {

namespace {

namespace v1 = google::firestore::v1;
using core::Bound;
using google::protobuf::util::MessageDifferencer;
using local::QueryData;
using local::QueryPurpose;
using model::DatabaseId;
using model::Document;
using model::DocumentKey;
using model::FieldPath;
using model::FieldValue;
using model::MaybeDocument;
using model::Mutation;
using model::NoDocument;
using model::ObjectValue;
using model::SetMutation;
using model::SnapshotVersion;
using nanopb::ByteString;
using nanopb::ByteStringWriter;
using nanopb::ProtobufParse;
using nanopb::ProtobufSerialize;
using nanopb::Reader;
using nanopb::Writer;
using remote::Serializer;
using testutil::Bytes;
<<<<<<< HEAD
using testutil::DeletedDoc;
using testutil::Doc;
=======
>>>>>>> 89300254
using testutil::Filter;
using testutil::Key;
using testutil::Map;
using testutil::OrderBy;
using testutil::Query;
using testutil::Value;
<<<<<<< HEAD
using testutil::Version;
=======
>>>>>>> 89300254
using util::Status;
using util::StatusOr;

const char* const kProjectId = "p";
const char* const kDatabaseId = "d";

// These helper functions are just shorter aliases to reduce verbosity.
ByteString ToBytes(const std::string& str) {
  return ByteString{Serializer::EncodeString(str)};
}

std::string FromBytes(pb_bytes_array_t*&& ptr) {
  auto byte_string = ByteString::Take(ptr);
  return Serializer::DecodeString(byte_string.get());
}

QueryData CreateQueryData(core::Query query) {
  return QueryData(std::move(query), 1, 0, QueryPurpose::Listen);
}

QueryData CreateQueryData(absl::string_view str) {
  return CreateQueryData(Query(str));
}

<<<<<<< HEAD
bool operator==(const WatchChange& lhs, const WatchChange& rhs) {
  if (lhs.type() != rhs.type()) {
    return false;
  }
  switch (lhs.type()) {
    case WatchChange::Type::Document:
      return static_cast<const DocumentWatchChange&>(lhs) ==
             static_cast<const DocumentWatchChange&>(rhs);
    case WatchChange::Type::TargetChange:
      return static_cast<const WatchTargetChange&>(lhs) ==
             static_cast<const WatchTargetChange&>(rhs);
    case WatchChange::Type::ExistenceFilter:
      return static_cast<const ExistenceFilterWatchChange&>(lhs) ==
             static_cast<const ExistenceFilterWatchChange&>(rhs);
    default:
      HARD_FAIL("Unknown WatchChange.type() %s", lhs.type());
  }
}

=======
>>>>>>> 89300254
}  // namespace

TEST(Serializer, CanLinkToNanopb) {
  // This test doesn't actually do anything interesting as far as actually using
  // nanopb is concerned but that it can run at all is proof that all the
  // libraries required for nanopb to work are actually linked correctly into
  // the test.
  pb_ostream_from_buffer(nullptr, 0);
}

// Fixture for running serializer tests.
class SerializerTest : public ::testing::Test {
 public:
  SerializerTest() : serializer(DatabaseId(kProjectId, kDatabaseId)) {
    msg_diff.ReportDifferencesToString(&message_differences);
  }

  Serializer serializer;

  template <typename... Args>
  void ExpectRoundTrip(const Args&... args) {
    // First, serialize model with our (nanopb based) serializer, then
    // deserialize the resulting bytes with libprotobuf and ensure the result is
    // the same as the expected proto.
    ExpectSerializationRoundTrip(args...);

    // Next, serialize proto with libprotobuf, then deserialize the resulting
    // bytes with our (nanopb based) deserializer and ensure the result is the
    // same as the expected model.
    ExpectDeserializationRoundTrip(args...);
  }

  void ExpectNoDocumentDeserializationRoundTrip(
      const DocumentKey& key,
      const SnapshotVersion& read_time,
      const v1::BatchGetDocumentsResponse& proto) {
    ExpectDeserializationRoundTrip(key, absl::nullopt, read_time, proto);
  }

  void ExpectWatchChangeDeserializationRoundTrip(
      const WatchChange& watch_change, const v1::ListenResponse& proto) {
    ExpectDeserializationRoundTrip(watch_change, proto);
  }

  /**
   * Ensures that decoding fails with the given status.
   *
   * @param status the expected (failed) status. Only the code() is verified.
   */
  void ExpectFailedStatusDuringFieldValueDecode(
      Status status, const std::vector<uint8_t>& bytes) {
    Reader reader(bytes);

    google_firestore_v1_Value nanopb_proto{};
    reader.ReadNanopbMessage(google_firestore_v1_Value_fields, &nanopb_proto);
    serializer.DecodeFieldValue(&reader, nanopb_proto);
    reader.FreeNanopbMessage(google_firestore_v1_Value_fields, &nanopb_proto);

    ASSERT_NOT_OK(reader.status());
    EXPECT_EQ(status.code(), reader.status().code());
  }

  void ExpectFailedStatusDuringMaybeDocumentDecode(Status status,
                                                   const ByteString& bytes) {
    Reader reader(bytes);
    google_firestore_v1_BatchGetDocumentsResponse nanopb_proto{};
    reader.ReadNanopbMessage(
        google_firestore_v1_BatchGetDocumentsResponse_fields, &nanopb_proto);
    serializer.DecodeMaybeDocument(&reader, nanopb_proto);
    reader.FreeNanopbMessage(
        google_firestore_v1_BatchGetDocumentsResponse_fields, &nanopb_proto);
    ASSERT_NOT_OK(reader.status());
    EXPECT_EQ(status.code(), reader.status().code());
  }

  ByteString EncodeFieldValue(const FieldValue& fv) {
    ByteStringWriter writer;
    google_firestore_v1_Value proto = serializer.EncodeFieldValue(fv);
    writer.WriteNanopbMessage(google_firestore_v1_Value_fields, &proto);
    serializer.FreeNanopbMessage(google_firestore_v1_Value_fields, &proto);
    return writer.Release();
  }

  ByteString EncodeDocument(const DocumentKey& key, const ObjectValue& value) {
    ByteStringWriter writer;
    google_firestore_v1_Document proto = serializer.EncodeDocument(key, value);
    writer.WriteNanopbMessage(google_firestore_v1_Document_fields, &proto);
    serializer.FreeNanopbMessage(google_firestore_v1_Document_fields, &proto);
    return writer.Release();
  }

  ByteString EncodeMutation(const Mutation& mutation) {
    ByteStringWriter writer;
    google_firestore_v1_Write proto = serializer.EncodeMutation(mutation);
    writer.WriteNanopbMessage(google_firestore_v1_Write_fields, &proto);
    serializer.FreeNanopbMessage(google_firestore_v1_Write_fields, &proto);
    return writer.Release();
  }

  void Mutate(pb_bytes_array_t* bytes,
              size_t offset,
              uint8_t expected_initial_value,
              uint8_t new_value) {
    ASSERT_EQ(bytes->bytes[offset], expected_initial_value);
    bytes->bytes[offset] = new_value;
  }

  void Mutate(uint8_t* byte,
              uint8_t expected_initial_value,
              uint8_t new_value) {
    ASSERT_EQ(*byte, expected_initial_value);
    *byte = new_value;
  }

  v1::Value ValueProto(std::nullptr_t) {
    ByteString bytes = EncodeFieldValue(FieldValue::Null());
    return ProtobufParse<v1::Value>(bytes);
  }

  v1::Value ValueProto(bool b) {
    ByteString bytes = EncodeFieldValue(FieldValue::FromBoolean(b));
    return ProtobufParse<v1::Value>(bytes);
  }

  v1::Value ValueProto(int64_t i) {
    ByteString bytes = EncodeFieldValue(FieldValue::FromInteger(i));
    return ProtobufParse<v1::Value>(bytes);
  }

  v1::Value ValueProto(double d) {
    ByteString bytes = EncodeFieldValue(FieldValue::FromDouble(d));
    return ProtobufParse<v1::Value>(bytes);
  }

  // int64_t and double are equally good overloads for integer literals so this
  // avoids ambiguity
  v1::Value ValueProto(int i) {
    return ValueProto(static_cast<int64_t>(i));
  }

  v1::Value ValueProto(const char* s) {
    return ValueProto(std::string(s));
  }

  v1::Value ValueProto(const std::string& s) {
    ByteString bytes = EncodeFieldValue(FieldValue::FromString(s));
    return ProtobufParse<v1::Value>(bytes);
  }

  v1::Value ValueProto(const Timestamp& ts) {
    ByteString bytes = EncodeFieldValue(FieldValue::FromTimestamp(ts));
    return ProtobufParse<v1::Value>(bytes);
  }

  v1::Value ValueProto(const ByteString& blob) {
    ByteString bytes = EncodeFieldValue(FieldValue::FromBlob(blob));
    return ProtobufParse<v1::Value>(bytes);
  }

  v1::Value ValueProto(const FieldValue::Reference& ref) {
    ByteString bytes = EncodeFieldValue(
        FieldValue::FromReference(ref.database_id(), ref.key()));
    return ProtobufParse<v1::Value>(bytes);
  }

  v1::Value ValueProto(const GeoPoint& geo_point) {
    ByteString bytes = EncodeFieldValue(FieldValue::FromGeoPoint(geo_point));
    return ProtobufParse<v1::Value>(bytes);
  }

  v1::Value ValueProto(const std::vector<FieldValue>& array) {
    ByteString bytes = EncodeFieldValue(FieldValue::FromArray(array));
    return ProtobufParse<v1::Value>(bytes);
  }

  /**
   * Creates entries in the proto that we don't care about.
   *
   * We ignore certain fields in our serializer. We never set them, and never
   * read them (other than to throw them away). But the server could (and
   * probably does) set them, so we need to be able to discard them properly.
   * The ExpectRoundTrip deals with this asymmetry.
   *
   * This method adds these ignored fields to the proto.
   */
  void TouchIgnoredBatchGetDocumentsResponseFields(
      v1::BatchGetDocumentsResponse* proto) {
    proto->set_transaction("random bytes");

    // TODO(rsgowman): This method currently assumes that this is a 'found'
    // document. We (probably) will need to adjust this to work with NoDocuments
    // too.
    v1::Document* doc_proto = proto->mutable_found();
    google::protobuf::Timestamp* create_time_proto =
        doc_proto->mutable_create_time();
    create_time_proto->set_seconds(8765);
    create_time_proto->set_nanos(4321);
  }

  void ExpectUnaryOperator(const FieldValue& value,
                           v1::StructuredQuery::UnaryFilter::Operator op) {
    core::Query q = Query("docs").AddingFilter(Filter("prop", "==", value));
    QueryData model = CreateQueryData(std::move(q));

    v1::Target proto;
    proto.mutable_query()->set_parent("projects/p/databases/d/documents");
    proto.set_target_id(1);

    v1::StructuredQuery::CollectionSelector from;
    from.set_collection_id("docs");
    *proto.mutable_query()->mutable_structured_query()->add_from() =
        std::move(from);

    v1::StructuredQuery::Order order;
    order.mutable_field()->set_field_path(FieldPath::kDocumentKeyPath);
    order.set_direction(v1::StructuredQuery::ASCENDING);
    *proto.mutable_query()->mutable_structured_query()->add_order_by() =
        std::move(order);

    v1::StructuredQuery::UnaryFilter& filter = *proto.mutable_query()
                                                    ->mutable_structured_query()
                                                    ->mutable_where()
                                                    ->mutable_unary_filter();
    filter.mutable_field()->set_field_path("prop");
    filter.set_op(op);

    ExpectRoundTrip(model, proto);
  }

 private:
  void ExpectSerializationRoundTrip(const FieldValue& model,
                                    const v1::Value& proto,
                                    FieldValue::Type type) {
    EXPECT_EQ(type, model.type());
    ByteString bytes = EncodeFieldValue(model);
    auto actual_proto = ProtobufParse<v1::Value>(bytes);

    EXPECT_TRUE(msg_diff.Compare(proto, actual_proto)) << message_differences;
  }

  void ExpectDeserializationRoundTrip(const FieldValue& model,
                                      const v1::Value& proto,
                                      FieldValue::Type type) {
    ByteString bytes = ProtobufSerialize(proto);
    Reader reader(bytes);

    google_firestore_v1_Value nanopb_proto{};
    reader.ReadNanopbMessage(google_firestore_v1_Value_fields, &nanopb_proto);
    FieldValue actual_model =
        serializer.DecodeFieldValue(&reader, nanopb_proto);
    reader.FreeNanopbMessage(google_firestore_v1_Value_fields, &nanopb_proto);

    EXPECT_OK(reader.status());
    EXPECT_EQ(type, actual_model.type());
    EXPECT_EQ(model, actual_model);
  }

  void ExpectSerializationRoundTrip(
      const DocumentKey& key,
      const ObjectValue& value,
      const SnapshotVersion& update_time,
      const v1::BatchGetDocumentsResponse& proto) {
    ByteString bytes = EncodeDocument(key, value);
    auto actual_proto = ProtobufParse<v1::Document>(bytes);

    // Note that the client can only serialize Documents (and cannot serialize
    // NoDocuments)
    EXPECT_TRUE(proto.has_found());

    // Slight weirdness: When we *encode* a document for sending it to the
    // backend, we don't encode the update_time (or create_time). But when we
    // *decode* a document, we *do* decode the update_time (though we still
    // ignore the create_time). Therefore, we'll verify the update_time
    // independently, and then strip it out before comparing the rest.
    EXPECT_FALSE(actual_proto.has_create_time());
    EXPECT_EQ(update_time.timestamp().seconds(),
              proto.found().update_time().seconds());
    EXPECT_EQ(update_time.timestamp().nanoseconds(),
              proto.found().update_time().nanos());
    v1::BatchGetDocumentsResponse proto_copy{proto};
    proto_copy.mutable_found()->clear_update_time();
    proto_copy.mutable_found()->clear_create_time();

    EXPECT_TRUE(msg_diff.Compare(proto_copy.found(), actual_proto))
        << message_differences;
  }

  void ExpectDeserializationRoundTrip(
      const DocumentKey& key,
      const absl::optional<ObjectValue> value,
      const SnapshotVersion& version,  // either update_time or read_time
      const v1::BatchGetDocumentsResponse& proto) {
    ByteString bytes = ProtobufSerialize(proto);
    Reader reader(bytes);
    google_firestore_v1_BatchGetDocumentsResponse nanopb_proto{};
    reader.ReadNanopbMessage(
        google_firestore_v1_BatchGetDocumentsResponse_fields, &nanopb_proto);
    StatusOr<MaybeDocument> actual_model_status =
        serializer.DecodeMaybeDocument(&reader, nanopb_proto);
    reader.FreeNanopbMessage(
        google_firestore_v1_BatchGetDocumentsResponse_fields, &nanopb_proto);

    EXPECT_OK(actual_model_status);
    MaybeDocument actual_model = std::move(actual_model_status).ValueOrDie();

    EXPECT_EQ(key, actual_model.key());
    EXPECT_EQ(version, actual_model.version());
    switch (actual_model.type()) {
      case MaybeDocument::Type::Document: {
        Document actual_doc_model(actual_model);
        EXPECT_EQ(value, actual_doc_model.data());
        break;
      }
      case MaybeDocument::Type::NoDocument:
        EXPECT_FALSE(value.has_value());
        break;
      case MaybeDocument::Type::UnknownDocument:
        // TODO(rsgowman): implement.
        // In particular, since this statement isn't hit, it implies a missing
        // test for UnknownDocument. However, we'll defer that until after
        // nanopb-master is merged to master.
        abort();
      case MaybeDocument::Type::Invalid:
        FAIL() << "We somehow created an invalid model object";
    }
  }

  void ExpectSerializationRoundTrip(const QueryData& model,
                                    const v1::Target& proto) {
    ByteString bytes = Encode(google_firestore_v1_Target_fields,
                              serializer.EncodeTarget(model));
    auto actual_proto = ProtobufParse<v1::Target>(bytes);

    EXPECT_TRUE(msg_diff.Compare(proto, actual_proto)) << message_differences;
  }

  void ExpectDeserializationRoundTrip(const QueryData& model,
                                      const v1::Target& proto) {
    core::Query actual_model;
    if (proto.has_documents()) {
      actual_model = Decode<google_firestore_v1_Target_DocumentsTarget>(
          google_firestore_v1_Target_DocumentsTarget_fields,
          std::mem_fn(&Serializer::DecodeDocumentsTarget), proto.documents());

    } else {
      actual_model = Decode<google_firestore_v1_Target_QueryTarget>(
          google_firestore_v1_Target_QueryTarget_fields,
          std::mem_fn(&Serializer::DecodeQueryTarget), proto.query());
    }

    EXPECT_EQ(model.query(), actual_model);
  }

<<<<<<< HEAD
  void ExpectDeserializationRoundTrip(const WatchChange& model,
                                      const v1::ListenResponse& proto) {
    auto actual_model = Decode<google_firestore_v1_ListenResponse>(
        google_firestore_v1_ListenResponse_fields,
        std::mem_fn(&Serializer::DecodeWatchChange), proto);

    ASSERT_TRUE(model == *actual_model);
  }

=======
>>>>>>> 89300254
  template <typename T>
  ByteString Encode(const pb_field_t* fields, T&& nanopb_proto) {
    ByteStringWriter writer;
    writer.WriteNanopbMessage(fields, &nanopb_proto);
    serializer.FreeNanopbMessage(fields, &nanopb_proto);
    return writer.Release();
  }

  template <typename T, typename F, typename P>
  auto Decode(const pb_field_t* fields, F decode_func, const P& proto) ->
      typename F::result_type {
    ByteString bytes = ProtobufSerialize(proto);
    Reader reader{bytes};

    T nanopb_proto{};
    reader.ReadNanopbMessage(fields, &nanopb_proto);
    auto model = decode_func(serializer, &reader, nanopb_proto);
    reader.FreeNanopbMessage(fields, &nanopb_proto);

    EXPECT_OK(reader.status());
    return model;
  }

  std::string message_differences;
  MessageDifferencer msg_diff;
};

TEST_F(SerializerTest, EncodesNull) {
  FieldValue model = FieldValue::Null();
  ExpectRoundTrip(model, ValueProto(nullptr), FieldValue::Type::Null);
}

TEST_F(SerializerTest, EncodesBool) {
  for (bool bool_value : {true, false}) {
    FieldValue model = FieldValue::FromBoolean(bool_value);
    ExpectRoundTrip(model, ValueProto(bool_value), FieldValue::Type::Boolean);
  }
}

TEST_F(SerializerTest, EncodesIntegers) {
  std::vector<int64_t> cases{0,
                             1,
                             -1,
                             100,
                             -100,
                             std::numeric_limits<int64_t>::min(),
                             std::numeric_limits<int64_t>::max()};

  for (int64_t int_value : cases) {
    FieldValue model = FieldValue::FromInteger(int_value);
    ExpectRoundTrip(model, ValueProto(int_value), FieldValue::Type::Integer);
  }
}

TEST_F(SerializerTest, EncodesDoubles) {
  // Not technically required at all. But if we run into a platform where this
  // is false, then we'll have to eliminate a few of our test cases in this
  // test.
  static_assert(std::numeric_limits<double>::is_iec559,
                "IEC559/IEEE764 floating point required");

  std::vector<double> cases{
      -std::numeric_limits<double>::infinity(),
      std::numeric_limits<double>::lowest(),
      std::numeric_limits<int64_t>::min() - 1.0,
      -2.0,
      -1.1,
      -1.0,
      -std::numeric_limits<double>::epsilon(),
      -std::numeric_limits<double>::min(),
      -std::numeric_limits<double>::denorm_min(),
      -0.0,
      0.0,
      std::numeric_limits<double>::denorm_min(),
      std::numeric_limits<double>::min(),
      std::numeric_limits<double>::epsilon(),
      1.0,
      1.1,
      2.0,
      // Static cast silences warning about the conversion changing the value.
      static_cast<double>(std::numeric_limits<int64_t>::max()) - 1.0,
      static_cast<double>(std::numeric_limits<int64_t>::max()),
      static_cast<double>(std::numeric_limits<int64_t>::max()) + 1.0,
      std::numeric_limits<double>::max(),
      std::numeric_limits<double>::infinity(),
  };

  for (double double_value : cases) {
    FieldValue model = FieldValue::FromDouble(double_value);
    ExpectRoundTrip(model, ValueProto(double_value), FieldValue::Type::Double);
  }
}

TEST_F(SerializerTest, EncodesString) {
  std::vector<std::string> cases{
      "",
      "a",
      "abc def",
      u8"æ",
      // Note: Each one of the three embedded universal character names
      // (\u-escaped) maps to three chars, so the total length of the string
      // literal is 10 (ignoring the terminating null), and the resulting string
      // literal is the same as '\0\xed\x9f\xbf\xee\x80\x80\xef\xbf\xbf'". The
      // size of 10 must be added, or else std::string will see the \0 at the
      // start and assume that's the end of the string.
      {u8"\0\ud7ff\ue000\uffff", 10},
      {"\0\xed\x9f\xbf\xee\x80\x80\xef\xbf\xbf", 10},
      u8"(╯°□°）╯︵ ┻━┻",
  };

  for (const std::string& string_value : cases) {
    FieldValue model = FieldValue::FromString(string_value);
    ExpectRoundTrip(model, ValueProto(string_value), FieldValue::Type::String);
  }
}

TEST_F(SerializerTest, EncodesTimestamps) {
  std::vector<Timestamp> cases{
      {},  // epoch
      {1234, 0},
      {1234, 999999999},
      {-1234, 0},
      {-1234, 999999999},
      TimestampInternal::Max(),
      TimestampInternal::Min(),
  };

  for (const Timestamp& ts_value : cases) {
    FieldValue model = FieldValue::FromTimestamp(ts_value);
    ExpectRoundTrip(model, ValueProto(ts_value), FieldValue::Type::Timestamp);
  }
}

TEST_F(SerializerTest, EncodesBlobs) {
  std::vector<ByteString> cases{
      {},
      {0, 1, 2, 3},
      {0xff, 0x00, 0xff, 0x00},
  };

  for (const ByteString& blob_value : cases) {
    FieldValue model = FieldValue::FromBlob(blob_value);
    ExpectRoundTrip(model, ValueProto(blob_value), FieldValue::Type::Blob);
  }
}

TEST_F(SerializerTest, EncodesNullBlobs) {
  ByteString blob;
  ASSERT_EQ(blob.get(), nullptr);  // Empty blobs are backed by a null buffer.
  FieldValue model = FieldValue::FromBlob(blob);

  // Avoid calling SerializerTest::EncodeFieldValue here because the Serializer
  // could be allocating an empty byte array. These assertions show that the
  // null blob really does materialize in the proto as null.
  google_firestore_v1_Value proto = serializer.EncodeFieldValue(model);
  ASSERT_EQ(proto.which_value_type, google_firestore_v1_Value_bytes_value_tag);
  ASSERT_EQ(proto.bytes_value, nullptr);

  // Encoding a Value message containing a blob_value of null bytes results
  // in a non-empty message.
  ByteStringWriter writer;
  writer.WriteNanopbMessage(google_firestore_v1_Value_fields, &proto);
  serializer.FreeNanopbMessage(google_firestore_v1_Value_fields, &proto);
  ByteString bytes = writer.Release();
  ASSERT_GT(bytes.size(), 0);

  // When parsed by protobuf, this should be indistinguishable from having sent
  // the empty string.
  auto parsed_proto = ProtobufParse<v1::Value>(bytes);
  std::string actual = parsed_proto.bytes_value();
  EXPECT_EQ(actual, "");
}

TEST_F(SerializerTest, EncodesReferences) {
  std::vector<FieldValue::Reference> cases{
      {DatabaseId{kProjectId, kDatabaseId},
       DocumentKey::FromPathString("baz/a")},
  };

  for (const auto& ref_value : cases) {
    FieldValue model =
        FieldValue::FromReference(ref_value.database_id(), ref_value.key());
    ExpectRoundTrip(model, ValueProto(ref_value), FieldValue::Type::Reference);
  }
}

TEST_F(SerializerTest, EncodesGeoPoint) {
  std::vector<GeoPoint> cases{
      {1.23, 4.56},
  };

  for (const GeoPoint& geo_value : cases) {
    FieldValue model = FieldValue::FromGeoPoint(geo_value);
    ExpectRoundTrip(model, ValueProto(geo_value), FieldValue::Type::GeoPoint);
  }
}

TEST_F(SerializerTest, EncodesArray) {
  std::vector<std::vector<FieldValue>> cases{
      // Empty Array.
      {},
      // Typical Array.
      {FieldValue::FromBoolean(true), FieldValue::FromString("foo")},
      // Nested Array. NB: the protos explicitly state that directly nested
      // arrays are not allowed, however arrays *can* contain a map which
      // contains another array.
      {FieldValue::FromString("foo"),
       FieldValue::FromMap(
           {{"nested array",
             FieldValue::FromArray(
                 {FieldValue::FromString("nested array value 1"),
                  FieldValue::FromString("nested array value 2")})}}),
       FieldValue::FromString("bar")}};

  for (const std::vector<FieldValue>& array_value : cases) {
    FieldValue model = FieldValue::FromArray(array_value);
    ExpectRoundTrip(model, ValueProto(array_value), FieldValue::Type::Array);
  }
}

TEST_F(SerializerTest, EncodesEmptyMap) {
  FieldValue model = FieldValue::EmptyObject();

  v1::Value proto;
  proto.mutable_map_value();

  ExpectRoundTrip(model, proto, FieldValue::Type::Object);
}

TEST_F(SerializerTest, EncodesNestedObjects) {
  FieldValue model = FieldValue::FromMap({
      {"b", FieldValue::True()},
      {"d", FieldValue::FromDouble(std::numeric_limits<double>::max())},
      {"i", FieldValue::FromInteger(1)},
      {"n", FieldValue::Null()},
      {"s", FieldValue::FromString("foo")},
      {"a", FieldValue::FromArray(
                {FieldValue::FromInteger(2), FieldValue::FromString("bar"),
                 FieldValue::FromMap({{"b", FieldValue::False()}})})},
      {"o", FieldValue::FromMap({
                {"d", FieldValue::FromInteger(100)},
                {"nested", FieldValue::FromMap({
                               {
                                   "e",
                                   FieldValue::FromInteger(
                                       std::numeric_limits<int64_t>::max()),
                               },
                           })},
            })},
  });

  v1::Value inner_proto;
  google::protobuf::Map<std::string, v1::Value>* inner_fields =
      inner_proto.mutable_map_value()->mutable_fields();
  (*inner_fields)["e"] = ValueProto(std::numeric_limits<int64_t>::max());

  v1::Value middle_proto;
  google::protobuf::Map<std::string, v1::Value>* middle_fields =
      middle_proto.mutable_map_value()->mutable_fields();
  (*middle_fields)["d"] = ValueProto(int64_t{100});
  (*middle_fields)["nested"] = inner_proto;

  v1::Value array_proto;
  *array_proto.mutable_array_value()->add_values() = ValueProto(int64_t{2});
  *array_proto.mutable_array_value()->add_values() = ValueProto("bar");
  v1::Value array_inner_proto;
  google::protobuf::Map<std::string, v1::Value>* array_inner_fields =
      array_inner_proto.mutable_map_value()->mutable_fields();
  (*array_inner_fields)["b"] = ValueProto(false);
  *array_proto.mutable_array_value()->add_values() = array_inner_proto;

  v1::Value proto;
  google::protobuf::Map<std::string, v1::Value>* fields =
      proto.mutable_map_value()->mutable_fields();
  (*fields)["b"] = ValueProto(true);
  (*fields)["d"] = ValueProto(std::numeric_limits<double>::max());
  (*fields)["i"] = ValueProto(int64_t{1});
  (*fields)["n"] = ValueProto(nullptr);
  (*fields)["s"] = ValueProto("foo");
  (*fields)["a"] = array_proto;
  (*fields)["o"] = middle_proto;

  ExpectRoundTrip(model, proto, FieldValue::Type::Object);
}

TEST_F(SerializerTest, EncodesFieldValuesWithRepeatedEntries) {
  // Technically, serialized Value protos can contain multiple values. (The last
  // one "wins".) However, well-behaved proto emitters (such as libprotobuf)
  // won't generate that, so to test, we either need to use hand-crafted, raw
  // bytes or use a proto message that's *almost* the same as the real one, such
  // that when it's encoded, you can generate these repeated fields. (This is
  // how libprotobuf tests itself.)
  //
  // Using libprotobuf for this purpose is mildly inconvenient for us, since we
  // don't run protoc as part of the build process, so we'd need to either add
  // these fake messages to our protos tree (Protos/testprotos?) and then check
  // in the results (which isn't great when writing new tests). Fortunately, we
  // have another alternative: nanopb.
  //
  // So we'll create a nanopb struct that *looks* like
  // google_firestore_v1_Value, and then populate and serialize it using
  // the normal nanopb mechanisms. This should give us a wire-compatible Value
  // message, but with multiple values set.

  // Copy of the real one (from the nanopb generated document.pb.h), but with
  // only boolean_value and integer_value.
  struct google_firestore_v1_Value_Fake {
    bool boolean_value;
    int64_t integer_value;
  };

  // Copy of the real one (from the nanopb generated document.pb.c), but with
  // only boolean_value and integer_value.
  const pb_field_t google_firestore_v1_Value_fields_Fake[3] = {
      PB_FIELD(1, BOOL, SINGULAR, STATIC, FIRST, google_firestore_v1_Value_Fake,
               boolean_value, boolean_value, 0),
      PB_FIELD(2, INT64, SINGULAR, STATIC, OTHER,
               google_firestore_v1_Value_Fake, integer_value, boolean_value, 0),
      PB_LAST_FIELD,
  };

  // Craft the bytes. boolean_value has a smaller tag, so it'll get encoded
  // first. Implying integer_value should "win".
  google_firestore_v1_Value_Fake crafty_value{false, int64_t{42}};
  std::vector<uint8_t> bytes(128);
  pb_ostream_t stream = pb_ostream_from_buffer(bytes.data(), bytes.size());
  pb_encode(&stream, google_firestore_v1_Value_fields_Fake, &crafty_value);
  bytes.resize(stream.bytes_written);

  // Decode the bytes into the model
  Reader reader(bytes);
  google_firestore_v1_Value nanopb_proto{};
  reader.ReadNanopbMessage(google_firestore_v1_Value_fields, &nanopb_proto);
  FieldValue actual_model = serializer.DecodeFieldValue(&reader, nanopb_proto);
  reader.FreeNanopbMessage(google_firestore_v1_Value_fields, &nanopb_proto);
  EXPECT_OK(reader.status());

  // Ensure the decoded model is as expected.
  FieldValue expected_model = FieldValue::FromInteger(42);
  EXPECT_EQ(FieldValue::Type::Integer, actual_model.type());
  EXPECT_EQ(expected_model, actual_model);
}

TEST_F(SerializerTest, BadNullValue) {
  std::vector<uint8_t> bytes = MakeVector(EncodeFieldValue(FieldValue::Null()));

  // Alter the null value from 0 to 1.
  Mutate(&bytes[1], /*expected_initial_value=*/0, /*new_value=*/1);

  ExpectFailedStatusDuringFieldValueDecode(Status(Error::DataLoss, "ignored"),
                                           bytes);
}

TEST_F(SerializerTest, BadBoolValueInterpretedAsTrue) {
  std::vector<uint8_t> bytes =
      MakeVector(EncodeFieldValue(FieldValue::FromBoolean(true)));

  // Alter the bool value from 1 to 2. (Value values are 0,1)
  Mutate(&bytes[1], /*expected_initial_value=*/1, /*new_value=*/2);

  Reader reader(bytes);
  google_firestore_v1_Value nanopb_proto{};
  reader.ReadNanopbMessage(google_firestore_v1_Value_fields, &nanopb_proto);
  FieldValue model = serializer.DecodeFieldValue(&reader, nanopb_proto);
  reader.FreeNanopbMessage(google_firestore_v1_Value_fields, &nanopb_proto);

  ASSERT_OK(reader.status());
  EXPECT_TRUE(model.boolean_value());
}

TEST_F(SerializerTest, BadIntegerValue) {
  // Encode 'maxint'. This should result in 9 0xff bytes, followed by a 1.
  auto max_int = FieldValue::FromInteger(std::numeric_limits<uint64_t>::max());
  std::vector<uint8_t> bytes = MakeVector(EncodeFieldValue(max_int));
  ASSERT_EQ(11u, bytes.size());
  for (size_t i = 1; i < bytes.size() - 1; i++) {
    ASSERT_EQ(0xff, bytes[i]);
  }

  // make the number a bit bigger
  Mutate(&bytes[10], /*expected_initial_value=*/1, /*new_value=*/0xff);
  bytes.resize(12);
  bytes[11] = 0x7f;

  ExpectFailedStatusDuringFieldValueDecode(Status(Error::DataLoss, "ignored"),
                                           bytes);
}

TEST_F(SerializerTest, BadStringValue) {
  std::vector<uint8_t> bytes =
      MakeVector(EncodeFieldValue(FieldValue::FromString("a")));

  // Claim that the string length is 5 instead of 1. (The first two bytes are
  // used by the encoded tag.)
  Mutate(&bytes[2], /*expected_initial_value=*/1, /*new_value=*/5);

  ExpectFailedStatusDuringFieldValueDecode(Status(Error::DataLoss, "ignored"),
                                           bytes);
}

TEST_F(SerializerTest, BadTimestampValue_TooLarge) {
  auto max_ts = FieldValue::FromTimestamp(TimestampInternal::Max());
  std::vector<uint8_t> bytes = MakeVector(EncodeFieldValue(max_ts));

  // Add some time, which should push us above the maximum allowed timestamp.
  Mutate(&bytes[4], 0x82, 0x83);

  ExpectFailedStatusDuringFieldValueDecode(Status(Error::DataLoss, "ignored"),
                                           bytes);
}

TEST_F(SerializerTest, BadTimestampValue_TooSmall) {
  auto min_ts = FieldValue::FromTimestamp(TimestampInternal::Min());
  std::vector<uint8_t> bytes = MakeVector(EncodeFieldValue(min_ts));

  // Remove some time, which should push us below the minimum allowed timestamp.
  Mutate(&bytes[4], 0x92, 0x91);

  ExpectFailedStatusDuringFieldValueDecode(Status(Error::DataLoss, "ignored"),
                                           bytes);
}

TEST_F(SerializerTest, BadFieldValueTagAndNoOtherTagPresent) {
  // A bad tag should be ignored. But if there are *no* valid tags, then we
  // don't know the type of the FieldValue. Although it might be reasonable to
  // assume some sort of default type in this situation, we've decided to fail
  // the deserialization process in this case instead.

  std::vector<uint8_t> bytes = MakeVector(EncodeFieldValue(FieldValue::Null()));

  // The v1::Value value_type oneof currently has tags up to 18. For this test,
  // we'll pick a tag that's unlikely to be added in the near term but still
  // fits within a uint8_t even when encoded.  Specifically 31. 0xf8 represents
  // field number 31 encoded as a varint.
  Mutate(&bytes[0], /*expected_initial_value=*/0x58, /*new_value=*/0xf8);

  ExpectFailedStatusDuringFieldValueDecode(Status(Error::DataLoss, "ignored"),
                                           bytes);
}

TEST_F(SerializerTest, BadFieldValueTagWithOtherValidTagsPresent) {
  // A bad tag should be ignored, in which case, we should successfully
  // deserialize the rest of the bytes as if it wasn't there. To craft these
  // bytes, we'll use the same technique as
  // EncodesFieldValuesWithRepeatedEntries (so go read the comments there
  // first).

  // Copy of the real one (from the nanopb generated document.pb.h), but with
  // only boolean_value and integer_value.
  struct google_firestore_v1_Value_Fake {
    bool boolean_value;
    int64_t integer_value;
  };

  // Copy of the real one (from the nanopb generated document.pb.c), but with
  // only boolean_value and integer_value. Also modified such that integer_value
  // now has an invalid tag (instead of 2).
  const int invalid_tag = 31;
  const pb_field_t google_firestore_v1_Value_fields_Fake[3] = {
      PB_FIELD(1, BOOL, SINGULAR, STATIC, FIRST, google_firestore_v1_Value_Fake,
               boolean_value, boolean_value, 0),
      PB_FIELD(invalid_tag, INT64, SINGULAR, STATIC, OTHER,
               google_firestore_v1_Value_Fake, integer_value, boolean_value, 0),
      PB_LAST_FIELD,
  };

  // Craft the bytes. boolean_value has a smaller tag, so it'll get encoded
  // first, normally implying integer_value should "win". Except that
  // integer_value isn't a valid tag, so it should be ignored here.
  google_firestore_v1_Value_Fake crafty_value{true, int64_t{42}};
  std::vector<uint8_t> bytes(128);
  pb_ostream_t stream = pb_ostream_from_buffer(bytes.data(), bytes.size());
  pb_encode(&stream, google_firestore_v1_Value_fields_Fake, &crafty_value);
  bytes.resize(stream.bytes_written);

  // Decode the bytes into the model
  Reader reader(bytes);
  google_firestore_v1_Value nanopb_proto{};
  reader.ReadNanopbMessage(google_firestore_v1_Value_fields, &nanopb_proto);
  FieldValue actual_model = serializer.DecodeFieldValue(&reader, nanopb_proto);
  reader.FreeNanopbMessage(google_firestore_v1_Value_fields, &nanopb_proto);
  EXPECT_OK(reader.status());

  // Ensure the decoded model is as expected.
  FieldValue expected_model = FieldValue::FromBoolean(true);
  EXPECT_EQ(FieldValue::Type::Boolean, actual_model.type());
  EXPECT_EQ(expected_model, actual_model);
}

TEST_F(SerializerTest, IncompleteFieldValue) {
  std::vector<uint8_t> bytes = MakeVector(EncodeFieldValue(FieldValue::Null()));
  ASSERT_EQ(2u, bytes.size());

  // Remove the (null) payload
  ASSERT_EQ(0x00, bytes[1]);
  bytes.pop_back();

  ExpectFailedStatusDuringFieldValueDecode(Status(Error::DataLoss, "ignored"),
                                           bytes);
}

TEST_F(SerializerTest, IncompleteTag) {
  std::vector<uint8_t> bytes;
  ExpectFailedStatusDuringFieldValueDecode(Status(Error::DataLoss, "ignored"),
                                           bytes);
}

TEST_F(SerializerTest, FailOnInvalidInputBytes) {
  // Invalid inputs should fail gracefully without assertions. The following
  // bytes correspond to a Map FieldValue with an empty value. It was
  // generated by our fuzz tests and used to trigger an assertion.
  std::vector<uint8_t> bytes = {0x32, 0x02, 0x0a, 0x00};
  ExpectFailedStatusDuringFieldValueDecode(Status(Error::DataLoss, "ignored"),
                                           bytes);
}

TEST_F(SerializerTest, EncodesKey) {
  EXPECT_EQ("projects/p/databases/d/documents",
            FromBytes(serializer.EncodeKey(Key(""))));
  EXPECT_EQ("projects/p/databases/d/documents/one/two/three/four",
            FromBytes(serializer.EncodeKey(Key("one/two/three/four"))));
}

TEST_F(SerializerTest, DecodesKey) {
  Reader reader(nullptr, 0);
  EXPECT_EQ(Key(""),
            serializer.DecodeKey(
                &reader, ToBytes("projects/p/databases/d/documents").get()));
  EXPECT_EQ(Key("one/two/three/four"),
            serializer.DecodeKey(
                &reader,
                ToBytes("projects/p/databases/d/documents/one/two/three/four")
                    .get()));
  // Same, but with a leading slash
  EXPECT_EQ(Key("one/two/three/four"),
            serializer.DecodeKey(
                &reader,
                ToBytes("/projects/p/databases/d/documents/one/two/three/four")
                    .get()));
  EXPECT_OK(reader.status());
}

TEST_F(SerializerTest, BadKey) {
  std::vector<std::string> bad_cases{
      "",                        // empty (and too short)
      "projects/p",              // too short
      "projects/p/databases/d",  // too short
      "projects/p/databases/d/documents/odd_number_of_local_elements",
      "projects_spelled_wrong/p/databases/d/documents",
      "projects/p/databases_spelled_wrong/d/documents",
      "projects/not_project_p/databases/d/documents",
      "projects/p/databases/not_database_d/documents",
      "projects/p/databases/d/not_documents",
  };

  for (const std::string& bad_key : bad_cases) {
    Reader reader(nullptr, 0);
    serializer.DecodeKey(&reader, ToBytes(bad_key).get());
    EXPECT_NOT_OK(reader.status());
  }
}

TEST_F(SerializerTest, EncodesEmptyDocument) {
  DocumentKey key = DocumentKey::FromPathString("path/to/the/doc");
  ObjectValue empty_value = ObjectValue::Empty();
  SnapshotVersion update_time = SnapshotVersion{{1234, 5678}};

  v1::BatchGetDocumentsResponse proto;
  v1::Document* doc_proto = proto.mutable_found();
  doc_proto->set_name(FromBytes(serializer.EncodeKey(key)));
  doc_proto->mutable_fields();

  google::protobuf::Timestamp* update_time_proto =
      doc_proto->mutable_update_time();
  update_time_proto->set_seconds(1234);
  update_time_proto->set_nanos(5678);

  TouchIgnoredBatchGetDocumentsResponseFields(&proto);

  ExpectRoundTrip(key, empty_value, update_time, proto);
}

TEST_F(SerializerTest, EncodesNonEmptyDocument) {
  DocumentKey key = DocumentKey::FromPathString("path/to/the/doc");
  ObjectValue fields = ObjectValue::FromMap({
      {"foo", FieldValue::FromString("bar")},
      {"two", FieldValue::FromInteger(2)},
      {"nested", FieldValue::FromMap({
                     {"fourty-two", FieldValue::FromInteger(42)},
                 })},
  });
  SnapshotVersion update_time = SnapshotVersion{{1234, 5678}};

  v1::Value inner_proto;
  google::protobuf::Map<std::string, v1::Value>& inner_fields =
      *inner_proto.mutable_map_value()->mutable_fields();
  inner_fields["fourty-two"] = ValueProto(int64_t{42});

  v1::BatchGetDocumentsResponse proto;
  v1::Document* doc_proto = proto.mutable_found();
  doc_proto->set_name(FromBytes(serializer.EncodeKey(key)));
  google::protobuf::Map<std::string, v1::Value>& m =
      *doc_proto->mutable_fields();
  m["foo"] = ValueProto("bar");
  m["two"] = ValueProto(int64_t{2});
  m["nested"] = inner_proto;

  google::protobuf::Timestamp* update_time_proto =
      doc_proto->mutable_update_time();
  update_time_proto->set_seconds(1234);
  update_time_proto->set_nanos(5678);

  TouchIgnoredBatchGetDocumentsResponseFields(&proto);

  ExpectRoundTrip(key, fields, update_time, proto);
}

TEST_F(SerializerTest, DecodesNoDocument) {
  // We can't actually *encode* a NoDocument; the method exposed by the
  // serializer requires both the document key and contents (as an ObjectValue,
  // i.e. map.) The contents can be empty, but not missing.  As a result, this
  // test will only verify the ability to decode a NoDocument.

  DocumentKey key = DocumentKey::FromPathString("path/to/the/doc");
  SnapshotVersion read_time =
      SnapshotVersion{{/*seconds=*/1234, /*nanoseconds=*/5678}};

  v1::BatchGetDocumentsResponse proto;
  proto.set_missing(FromBytes(serializer.EncodeKey(key)));
  google::protobuf::Timestamp* read_time_proto = proto.mutable_read_time();
  read_time_proto->set_seconds(read_time.timestamp().seconds());
  read_time_proto->set_nanos(read_time.timestamp().nanoseconds());

  ExpectNoDocumentDeserializationRoundTrip(key, read_time, proto);
}

TEST_F(SerializerTest, DecodeMaybeDocWithoutFoundOrMissingSetShouldFail) {
  v1::BatchGetDocumentsResponse proto;

  ByteString bytes = ProtobufSerialize(proto);
  ExpectFailedStatusDuringMaybeDocumentDecode(
      Status(Error::DataLoss, "ignored"), bytes);
}

TEST_F(SerializerTest, EncodesFirstLevelKeyQueries) {
  QueryData model = CreateQueryData("docs/1");

  v1::Target proto;
  proto.mutable_documents()->add_documents(
      "projects/p/databases/d/documents/docs/1");
  proto.set_target_id(1);

  SCOPED_TRACE("EncodesFirstLevelKeyQueries");
  ExpectRoundTrip(model, proto);
}

TEST_F(SerializerTest, EncodesFirstLevelAncestorQueries) {
  QueryData model = CreateQueryData("messages");

  v1::Target proto;
  proto.mutable_query()->set_parent("projects/p/databases/d/documents");
  proto.set_target_id(1);

  v1::StructuredQuery::CollectionSelector from;
  from.set_collection_id("messages");
  *proto.mutable_query()->mutable_structured_query()->add_from() =
      std::move(from);

  v1::StructuredQuery::Order order;
  order.mutable_field()->set_field_path(FieldPath::kDocumentKeyPath);
  order.set_direction(v1::StructuredQuery::ASCENDING);
  *proto.mutable_query()->mutable_structured_query()->add_order_by() =
      std::move(order);

  SCOPED_TRACE("EncodesFirstLevelAncestorQueries");
  ExpectRoundTrip(model, proto);
}

TEST_F(SerializerTest, EncodesNestedAncestorQueries) {
  QueryData model = CreateQueryData("rooms/1/messages/10/attachments");

  v1::Target proto;
  proto.mutable_query()->set_parent(
      "projects/p/databases/d/documents/rooms/1/messages/10");
  proto.set_target_id(1);

  v1::StructuredQuery::CollectionSelector from;
  from.set_collection_id("attachments");
  *proto.mutable_query()->mutable_structured_query()->add_from() =
      std::move(from);

  v1::StructuredQuery::Order order;
  order.mutable_field()->set_field_path(FieldPath::kDocumentKeyPath);
  order.set_direction(v1::StructuredQuery::ASCENDING);
  *proto.mutable_query()->mutable_structured_query()->add_order_by() =
      std::move(order);

  SCOPED_TRACE("EncodesNestedAncestorQueries");
  ExpectRoundTrip(model, proto);
}

TEST_F(SerializerTest, EncodesSingleFiltersAtFirstLevelCollections) {
  core::Query q = Query("docs").AddingFilter(Filter("prop", "<", 42));
  QueryData model = CreateQueryData(std::move(q));

  v1::Target proto;
  proto.mutable_query()->set_parent("projects/p/databases/d/documents");
  proto.set_target_id(1);

  v1::StructuredQuery::CollectionSelector from;
  from.set_collection_id("docs");
  *proto.mutable_query()->mutable_structured_query()->add_from() =
      std::move(from);

  v1::StructuredQuery::Order order1;
  order1.mutable_field()->set_field_path("prop");
  order1.set_direction(v1::StructuredQuery::ASCENDING);
  *proto.mutable_query()->mutable_structured_query()->add_order_by() =
      std::move(order1);

  v1::StructuredQuery::Order order2;
  order2.mutable_field()->set_field_path(FieldPath::kDocumentKeyPath);
  order2.set_direction(v1::StructuredQuery::ASCENDING);
  *proto.mutable_query()->mutable_structured_query()->add_order_by() =
      std::move(order2);

  v1::StructuredQuery::FieldFilter& filter = *proto.mutable_query()
                                                  ->mutable_structured_query()
                                                  ->mutable_where()
                                                  ->mutable_field_filter();
  filter.mutable_field()->set_field_path("prop");
  filter.set_op(v1::StructuredQuery::FieldFilter::LESS_THAN);
  filter.mutable_value()->set_integer_value(42);

  SCOPED_TRACE("EncodesSingleFiltersAtFirstLevelCollections");
  ExpectRoundTrip(model, proto);
}

TEST_F(SerializerTest, EncodesMultipleFiltersOnDeeperCollections) {
  core::Query q =
      Query("rooms/1/messages/10/attachments")
          .AddingFilter(Filter("prop", ">=", 42))
          .AddingFilter(Filter("author", "==", "dimond"))
          .AddingFilter(Filter("tags", "array_contains", "pending"));
  QueryData model = CreateQueryData(std::move(q));

  v1::Target proto;
  proto.mutable_query()->set_parent(
      "projects/p/databases/d/documents/rooms/1/messages/10");
  proto.set_target_id(1);

  v1::StructuredQuery::CollectionSelector from;
  from.set_collection_id("attachments");
  *proto.mutable_query()->mutable_structured_query()->add_from() =
      std::move(from);

  v1::StructuredQuery::Filter filter1;
  v1::StructuredQuery::FieldFilter& field1 = *filter1.mutable_field_filter();
  field1.mutable_field()->set_field_path("prop");
  field1.set_op(v1::StructuredQuery::FieldFilter::GREATER_THAN_OR_EQUAL);
  field1.mutable_value()->set_integer_value(42);

  v1::StructuredQuery::Filter filter2;
  v1::StructuredQuery::FieldFilter& field2 = *filter2.mutable_field_filter();
  field2.mutable_field()->set_field_path("author");
  field2.set_op(v1::StructuredQuery::FieldFilter::EQUAL);
  field2.mutable_value()->set_string_value("dimond");

  v1::StructuredQuery::Filter filter3;
  v1::StructuredQuery::FieldFilter& field3 = *filter3.mutable_field_filter();
  field3.mutable_field()->set_field_path("tags");
  field3.set_op(v1::StructuredQuery::FieldFilter::ARRAY_CONTAINS);
  field3.mutable_value()->set_string_value("pending");

  v1::StructuredQuery::CompositeFilter& composite =
      *proto.mutable_query()
           ->mutable_structured_query()
           ->mutable_where()
           ->mutable_composite_filter();
  composite.set_op(v1::StructuredQuery::CompositeFilter::AND);
  *composite.add_filters() = std::move(filter1);
  *composite.add_filters() = std::move(filter2);
  *composite.add_filters() = std::move(filter3);

  v1::StructuredQuery::Order order1;
  order1.mutable_field()->set_field_path("prop");
  order1.set_direction(v1::StructuredQuery::ASCENDING);
  *proto.mutable_query()->mutable_structured_query()->add_order_by() =
      std::move(order1);

  v1::StructuredQuery::Order order2;
  order2.mutable_field()->set_field_path(FieldPath::kDocumentKeyPath);
  order2.set_direction(v1::StructuredQuery::ASCENDING);
  *proto.mutable_query()->mutable_structured_query()->add_order_by() =
      std::move(order2);

  SCOPED_TRACE("EncodesMultipleFiltersOnDeeperCollections");
  ExpectRoundTrip(model, proto);
}

TEST_F(SerializerTest, EncodesNullFilter) {
  SCOPED_TRACE("EncodesNullFilter");
  ExpectUnaryOperator(Value(nullptr),
                      v1::StructuredQuery_UnaryFilter_Operator_IS_NULL);
}

TEST_F(SerializerTest, EncodesNanFilter) {
  SCOPED_TRACE("EncodesNanFilter");
  ExpectUnaryOperator(Value(NAN),
                      v1::StructuredQuery_UnaryFilter_Operator_IS_NAN);
}

TEST_F(SerializerTest, EncodesSortOrders) {
  core::Query q = Query("docs").AddingOrderBy(testutil::OrderBy("prop", "asc"));
  QueryData model = CreateQueryData(std::move(q));

  v1::Target proto;
  proto.mutable_query()->set_parent("projects/p/databases/d/documents");
  proto.set_target_id(1);

  v1::StructuredQuery::CollectionSelector from;
  from.set_collection_id("docs");
  *proto.mutable_query()->mutable_structured_query()->add_from() =
      std::move(from);

  v1::StructuredQuery::Order order1;
  order1.mutable_field()->set_field_path("prop");
  order1.set_direction(v1::StructuredQuery::ASCENDING);
  *proto.mutable_query()->mutable_structured_query()->add_order_by() =
      std::move(order1);

  v1::StructuredQuery::Order order2;
  order2.mutable_field()->set_field_path(FieldPath::kDocumentKeyPath);
  order2.set_direction(v1::StructuredQuery::ASCENDING);
  *proto.mutable_query()->mutable_structured_query()->add_order_by() =
      std::move(order2);

  SCOPED_TRACE("EncodesSortOrders");
  ExpectRoundTrip(model, proto);
}

TEST_F(SerializerTest, EncodesBounds) {
  core::Query q =
      Query("docs")
          .StartingAt(Bound{{Value("prop"), Value(42)}, /*is_before=*/false})
          .EndingAt(
              Bound{{Value("author"), Value("dimond")}, /*is_before=*/true});
  QueryData model = CreateQueryData(std::move(q));

  v1::Target proto;
  proto.mutable_query()->set_parent("projects/p/databases/d/documents");
  proto.set_target_id(1);

  v1::StructuredQuery::CollectionSelector from;
  from.set_collection_id("docs");
  *proto.mutable_query()->mutable_structured_query()->add_from() =
      std::move(from);

  v1::StructuredQuery::Order order;
  order.mutable_field()->set_field_path(FieldPath::kDocumentKeyPath);
  order.set_direction(v1::StructuredQuery::ASCENDING);
  *proto.mutable_query()->mutable_structured_query()->add_order_by() =
      std::move(order);

  v1::Cursor start_at;
  start_at.set_before(false);
  *start_at.add_values() = ValueProto("prop");
  *start_at.add_values() = ValueProto(42);
  *proto.mutable_query()->mutable_structured_query()->mutable_start_at() =
      std::move(start_at);

  v1::Cursor end_at;
  end_at.set_before(true);
  *end_at.add_values() = ValueProto("author");
  *end_at.add_values() = ValueProto("dimond");
  *proto.mutable_query()->mutable_structured_query()->mutable_end_at() =
      std::move(end_at);

  SCOPED_TRACE("EncodesBounds");
  ExpectRoundTrip(model, proto);
}

TEST_F(SerializerTest, EncodesSortOrdersDescending) {
  core::Query q = Query("rooms/1/messages/10/attachments")
                      .AddingOrderBy(OrderBy("prop", "desc"));
  QueryData model = CreateQueryData(std::move(q));

  v1::Target proto;
  proto.mutable_query()->set_parent(
      "projects/p/databases/d/documents/rooms/1/messages/10");
  proto.set_target_id(1);

  v1::StructuredQuery::CollectionSelector from;
  from.set_collection_id("attachments");
  *proto.mutable_query()->mutable_structured_query()->add_from() =
      std::move(from);

  v1::StructuredQuery::Order order1;
  order1.mutable_field()->set_field_path("prop");
  order1.set_direction(v1::StructuredQuery::DESCENDING);
  *proto.mutable_query()->mutable_structured_query()->add_order_by() =
      std::move(order1);

  v1::StructuredQuery::Order order2;
  order2.mutable_field()->set_field_path(FieldPath::kDocumentKeyPath);
  order2.set_direction(v1::StructuredQuery::DESCENDING);
  *proto.mutable_query()->mutable_structured_query()->add_order_by() =
      std::move(order2);

  SCOPED_TRACE("EncodesSortOrdersDescending");
  ExpectRoundTrip(model, proto);
}

TEST_F(SerializerTest, EncodesLimits) {
  QueryData model = CreateQueryData(Query("docs").WithLimit(26));

  v1::Target proto;
  proto.mutable_query()->set_parent("projects/p/databases/d/documents");
  proto.set_target_id(1);

  v1::StructuredQuery::CollectionSelector from;
  from.set_collection_id("docs");
  *proto.mutable_query()->mutable_structured_query()->add_from() =
      std::move(from);

  v1::StructuredQuery::Order order;
  order.mutable_field()->set_field_path(FieldPath::kDocumentKeyPath);
  order.set_direction(v1::StructuredQuery::ASCENDING);
  *proto.mutable_query()->mutable_structured_query()->add_order_by() =
      std::move(order);

  proto.mutable_query()->mutable_structured_query()->mutable_limit()->set_value(
      26);

  SCOPED_TRACE("EncodesLimits");
  ExpectRoundTrip(model, proto);
}

TEST_F(SerializerTest, EncodesResumeTokens) {
  core::Query q = Query("docs");
  QueryData model(std::move(q), 1, 0, QueryPurpose::Listen,
                  SnapshotVersion::None(), Bytes(1, 2, 3));

  v1::Target proto;
  proto.mutable_query()->set_parent("projects/p/databases/d/documents");
  proto.set_target_id(1);

  v1::StructuredQuery::CollectionSelector from;
  from.set_collection_id("docs");
  *proto.mutable_query()->mutable_structured_query()->add_from() =
      std::move(from);

  v1::StructuredQuery::Order order;
  order.mutable_field()->set_field_path(FieldPath::kDocumentKeyPath);
  order.set_direction(v1::StructuredQuery::ASCENDING);
  *proto.mutable_query()->mutable_structured_query()->add_order_by() =
      std::move(order);

  proto.set_resume_token("\001\002\003");

  SCOPED_TRACE("EncodesResumeTokens");
  ExpectRoundTrip(model, proto);
}

<<<<<<< HEAD
TEST_F(SerializerTest, EncodesListenRequestLabels) {
  core::Query q = Query("docs");

  std::vector<
      std::pair<QueryPurpose, std::unordered_map<std::string, std::string>>>
      purposeToLabel = {
          {QueryPurpose::Listen, {}},
          {QueryPurpose::LimboResolution,
           {{"goog-listen-tags", "limbo-document"}}},
          {QueryPurpose::ExistenceFilterMismatch,
           {{"goog-listen-tags", "existence-filter-mismatch"}}},
      };

  for (const auto& p : purposeToLabel) {
    QueryData model(q, 1, 0, p.first, SnapshotVersion::None(), Bytes(1, 2, 3));

    auto result = serializer.EncodeListenRequestLabels(model);
    EXPECT_EQ(result, p.second);
  }
}

TEST_F(SerializerTest, DecodesListenResponseWithTargetChange) {
  WatchTargetChange model(WatchTargetChangeState::Added, {1, 2},
                          ByteString("resume_token"));

  v1::ListenResponse proto;

  proto.mutable_target_change()->set_target_change_type(
      v1::TargetChange_TargetChangeType::TargetChange_TargetChangeType_ADD);
  proto.mutable_target_change()->add_target_ids(1);
  proto.mutable_target_change()->add_target_ids(2);
  proto.mutable_target_change()->set_resume_token("resume_token");

  SCOPED_TRACE("DecodesListenResponseWithTargetChange");
  ExpectWatchChangeDeserializationRoundTrip(model, proto);
}

TEST_F(SerializerTest, DecodesListenResponseWithDocumentChange) {
  SnapshotVersion version = Version(123456789L);
  DocumentWatchChange model(
      {1, 3}, {2, 4}, Key("one/two/three/four"),
      Doc("one/two/three/four", 123456789L, Map("foo", "bar")));

  v1::ListenResponse proto;

  auto document_change = proto.mutable_document_change();
  document_change->mutable_document()->set_name(
      "projects/p/databases/d/documents/one/two/three/four");
  document_change->mutable_document()->mutable_update_time()->set_seconds(
      version.timestamp().seconds());
  document_change->mutable_document()->mutable_update_time()->set_nanos(
      version.timestamp().nanoseconds());
  (*document_change->mutable_document()->mutable_fields())["foo"] =
      ValueProto("bar");

  document_change->add_target_ids(1);
  document_change->add_target_ids(3);
  document_change->add_removed_target_ids(2);
  document_change->add_removed_target_ids(4);

  SCOPED_TRACE("DecodesListenResponseWithDocumentChange");
  ExpectWatchChangeDeserializationRoundTrip(model, proto);
}

TEST_F(SerializerTest, DecodesListenResponseWithDocumentDelete) {
  DocumentWatchChange model({}, {1}, Key("one/two/three/four"),
                            DeletedDoc("one/two/three/four"));

  v1::ListenResponse proto;

  auto document_delete = proto.mutable_document_delete();
  document_delete->set_document(
      "projects/p/databases/d/documents/one/two/three/four");

  document_delete->add_removed_target_ids(1);

  SCOPED_TRACE("DecodesListenResponseWithDocumentDelete");
  ExpectWatchChangeDeserializationRoundTrip(model, proto);
}

TEST_F(SerializerTest, DecodesListenResponseWithDocumentRemove) {
  DocumentWatchChange model({}, {1, 2}, Key("one/two/three/four"),
                            absl::nullopt);

  v1::ListenResponse proto;

  auto document_remove = proto.mutable_document_remove();
  document_remove->set_document(
      "projects/p/databases/d/documents/one/two/three/four");

  document_remove->add_removed_target_ids(1);
  document_remove->add_removed_target_ids(2);

  SCOPED_TRACE("DecodesListenResponseWithDocumentRemove");
  ExpectWatchChangeDeserializationRoundTrip(model, proto);
}

TEST_F(SerializerTest, DecodesListenResponseWithExistenceFilter) {
  ExistenceFilterWatchChange model(ExistenceFilter(2), 100);

  v1::ListenResponse proto;

  proto.mutable_filter()->set_count(2);
  proto.mutable_filter()->set_target_id(100);

  SCOPED_TRACE("DecodesListenResponseWithExistenceFilter");
  ExpectWatchChangeDeserializationRoundTrip(model, proto);
}

=======
>>>>>>> 89300254
// TODO(rsgowman): Test [en|de]coding multiple protos into the same output
// vector.

}  // namespace remote
}  // namespace firestore
}  // namespace firebase<|MERGE_RESOLUTION|>--- conflicted
+++ resolved
@@ -87,21 +87,15 @@
 using nanopb::Writer;
 using remote::Serializer;
 using testutil::Bytes;
-<<<<<<< HEAD
 using testutil::DeletedDoc;
 using testutil::Doc;
-=======
->>>>>>> 89300254
 using testutil::Filter;
 using testutil::Key;
 using testutil::Map;
 using testutil::OrderBy;
 using testutil::Query;
 using testutil::Value;
-<<<<<<< HEAD
 using testutil::Version;
-=======
->>>>>>> 89300254
 using util::Status;
 using util::StatusOr;
 
@@ -126,7 +120,6 @@
   return CreateQueryData(Query(str));
 }
 
-<<<<<<< HEAD
 bool operator==(const WatchChange& lhs, const WatchChange& rhs) {
   if (lhs.type() != rhs.type()) {
     return false;
@@ -146,8 +139,6 @@
   }
 }
 
-=======
->>>>>>> 89300254
 }  // namespace
 
 TEST(Serializer, CanLinkToNanopb) {
@@ -501,7 +492,6 @@
     EXPECT_EQ(model.query(), actual_model);
   }
 
-<<<<<<< HEAD
   void ExpectDeserializationRoundTrip(const WatchChange& model,
                                       const v1::ListenResponse& proto) {
     auto actual_model = Decode<google_firestore_v1_ListenResponse>(
@@ -511,8 +501,6 @@
     ASSERT_TRUE(model == *actual_model);
   }
 
-=======
->>>>>>> 89300254
   template <typename T>
   ByteString Encode(const pb_field_t* fields, T&& nanopb_proto) {
     ByteStringWriter writer;
@@ -1477,7 +1465,6 @@
   ExpectRoundTrip(model, proto);
 }
 
-<<<<<<< HEAD
 TEST_F(SerializerTest, EncodesListenRequestLabels) {
   core::Query q = Query("docs");
 
@@ -1587,8 +1574,6 @@
   ExpectWatchChangeDeserializationRoundTrip(model, proto);
 }
 
-=======
->>>>>>> 89300254
 // TODO(rsgowman): Test [en|de]coding multiple protos into the same output
 // vector.
 
