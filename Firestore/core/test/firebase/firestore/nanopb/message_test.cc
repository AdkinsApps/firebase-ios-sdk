/*
 * Copyright 2019 Google
 *
 * Licensed under the Apache License, Version 2.0 (the "License");
 * you may not use this file except in compliance with the License.
 * You may obtain a copy of the License at
 *
 *      http://www.apache.org/licenses/LICENSE-2.0
 *
 * Unless required by applicable law or agreed to in writing, software
 * distributed under the License is distributed on an "AS IS" BASIS,
 * WITHOUT WARRANTIES OR CONDITIONS OF ANY KIND, either express or implied.
 * See the License for the specific language governing permissions and
 * limitations under the License.
 */

#include <cstdint>
#include <utility>
#include <vector>

#include "Firestore/Protos/nanopb/google/firestore/v1/firestore.nanopb.h"
#include "Firestore/core/src/firebase/firestore/nanopb/message.h"
#include "Firestore/core/src/firebase/firestore/nanopb/writer.h"
#include "Firestore/core/src/firebase/firestore/remote/serializer.h"
#include "Firestore/core/test/firebase/firestore/util/status_testing.h"
#include "grpcpp/impl/codegen/grpc_library.h"
#include "grpcpp/support/byte_buffer.h"
#include "gtest/gtest.h"

namespace firebase {
namespace firestore {
namespace nanopb {
namespace {

using model::DatabaseId;
using remote::Serializer;

// This proto is chosen mostly because it's relatively small but still has some
// dynamically-allocated members.
using Proto = google_firestore_v1_WriteResponse;
using TestMessage = Message<Proto>;
using TestMaybeMessage = MaybeMessage<Proto>;

class MessageTest : public testing::Test {
 public:
  grpc::ByteBuffer GoodProto() const {
    Proto proto{};

    // A couple of fields should be enough -- these tests are primarily
    // concerned with ownership, not parsing.
    proto.stream_id = serializer_.EncodeString("stream_id");
    proto.stream_token = serializer_.EncodeString("stream_token");

    ByteStringWriter writer;
    writer.WriteNanopbMessage(google_firestore_v1_WriteResponse_fields, &proto);
    ByteString bytes = writer.Release();

    grpc::Slice slice{bytes.data(), bytes.size()};
    return grpc::ByteBuffer{&slice, 1};
  }

  grpc::ByteBuffer BadProto() const {
    return {};
  }

 private:
  // Note: gRPC slice will crash upon destruction if gRPC library hasn't been
  // initialized, which is normally done by inheriting from this class (which
  // does initialization in its constructor).
  grpc::GrpcLibraryCodegen grpc_initializer_;
  Serializer serializer_{DatabaseId{"p", "d"}};
};

TEST_F(MessageTest, Move) {
<<<<<<< HEAD
  TestMaybeMessage maybe_message = TestMessage::TryDecode(GoodProto());
=======
  TestMaybeMessage maybe_message = TestMessage::TryParse(kFields, GoodProto());
>>>>>>> 97141f52
  ASSERT_OK(maybe_message);
  TestMessage message1 = std::move(maybe_message).ValueOrDie();
  TestMessage message2 = std::move(message1);
  EXPECT_EQ(message1.get(), nullptr);
  EXPECT_NE(message2.get(), nullptr);
  // This shouldn't result in a leak or double deletion; Address Sanitizer
  // should be able to verify that.
}

TEST_F(MessageTest, ParseFailure) {
<<<<<<< HEAD
  TestMaybeMessage maybe_message = TestMessage::TryDecode(BadProto());
=======
  TestMaybeMessage maybe_message = TestMessage::TryParse(kFields, BadProto());
>>>>>>> 97141f52
  EXPECT_NOT_OK(maybe_message);
}

}  //  namespace
}  //  namespace nanopb
}  //  namespace firestore
}  //  namespace firebase<|MERGE_RESOLUTION|>--- conflicted
+++ resolved
@@ -72,11 +72,7 @@
 };
 
 TEST_F(MessageTest, Move) {
-<<<<<<< HEAD
-  TestMaybeMessage maybe_message = TestMessage::TryDecode(GoodProto());
-=======
-  TestMaybeMessage maybe_message = TestMessage::TryParse(kFields, GoodProto());
->>>>>>> 97141f52
+  TestMaybeMessage maybe_message = TestMessage::TryParse(GoodProto());
   ASSERT_OK(maybe_message);
   TestMessage message1 = std::move(maybe_message).ValueOrDie();
   TestMessage message2 = std::move(message1);
@@ -87,11 +83,7 @@
 }
 
 TEST_F(MessageTest, ParseFailure) {
-<<<<<<< HEAD
-  TestMaybeMessage maybe_message = TestMessage::TryDecode(BadProto());
-=======
-  TestMaybeMessage maybe_message = TestMessage::TryParse(kFields, BadProto());
->>>>>>> 97141f52
+  TestMaybeMessage maybe_message = TestMessage::TryParse(BadProto());
   EXPECT_NOT_OK(maybe_message);
 }
 
