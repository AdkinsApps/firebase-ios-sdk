--- conflicted
+++ resolved
@@ -81,10 +81,6 @@
   return ([self class] == [FSTLRUGarbageCollectorTests class]);
 }
 
-- (FSTLRUGarbageCollector *)garbageCollectorFromPersistence:(id<FSTPersistence>)persistence {
-  return ((id<FSTLRUDelegate>)persistence.referenceDelegate).gc;
-}
-
 - (void)newTestResourcesWithLruParams:(LruParams)lruParams {
   HARD_ASSERT(_persistence == nil, "Persistence already created");
   _persistence = [self newPersistenceWithLruParams:lruParams];
@@ -94,11 +90,7 @@
   _lruDelegate = (id<FSTLRUDelegate>)_persistence.referenceDelegate;
   _initialSequenceNumber = _persistence.run("start querycache", [&]() -> ListenSequenceNumber {
     [_mutationQueue start];
-<<<<<<< HEAD
-    _gc = [self garbageCollectorFromPersistence:_persistence];
-=======
     _gc = _lruDelegate.gc;
->>>>>>> 0a6f29a7
     return _persistence.currentSequenceNumber;
   });
 }
